--- conflicted
+++ resolved
@@ -56,18 +56,16 @@
     //add the different tests
     test_services_();
 
-<<<<<<< HEAD
     //some tests can only be run on the real hand
     if(!simulated)
     {
       //add manual tests (tactile, calibration)
       add_manual_tests_();
     }
-=======
+
     //test the noise of the sensors
     if( !simulated_ )
       test_runner_.addSensorNoiseTest();
->>>>>>> 45b1d4e6
 
     //calling this from a oneshot timer because we're using the
     // hand commander which needs the hand to be fully initialised
