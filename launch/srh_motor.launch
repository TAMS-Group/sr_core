--- conflicted
+++ resolved
@@ -37,11 +37,7 @@
        </node>
   -->
   <node pkg="tf" type="static_transform_publisher" name="fixed_frame_pos_pub"
-<<<<<<< HEAD
-	args="0 -0.2 -0.01 1.5708 0 0 base_link /srh/position/forearm_motor 100" />
-=======
 	args="0.0 0.0 .0 3.14159 0 0 /srh/forearm /srh/position/forearm_motor 100" />
->>>>>>> dff29605
   <node pkg="tf" type="static_transform_publisher" name="fixed_frame_target_pub"
 	args="0 0 0 0 0 0 /srh/position/forearm_motor /srh/target/forearm_motor
 	      100" />
