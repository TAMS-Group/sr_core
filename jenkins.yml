settings:
  ubuntu:
    version: trusty
  ros:
    release: indigo
  docker:
    image: shadowrobot/build-tools
    tag: trusty-indigo
  toolset:
    template_job_name: template_unit_tests_and_code_coverage
    modules:
      - check_cache
      - code_coverage

trunks:
  - name: indigo-devel
  - name: kinetic-devel
    settings:
      ubuntu:
        version: xenial
      ros:
        release: kinetic
      docker:
        tag: xenial-kinetic

<<<<<<< HEAD

=======
>>>>>>> dce09306
branch:
  parent: kinetic-devel<|MERGE_RESOLUTION|>--- conflicted
+++ resolved
@@ -23,9 +23,5 @@
       docker:
         tag: xenial-kinetic
 
-<<<<<<< HEAD
-
-=======
->>>>>>> dce09306
 branch:
   parent: kinetic-devel