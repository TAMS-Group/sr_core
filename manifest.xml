--- conflicted
+++ resolved
@@ -28,11 +28,8 @@
   <depend package="angles" />
   <depend package="control_toolbox" />
 
-<<<<<<< HEAD
-=======
   <depend package="sr_hardware_interface" />
 
->>>>>>> 3906a277
   <depend package="xmlrpcpp" />
 
   <export>
